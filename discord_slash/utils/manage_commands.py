--- conflicted
+++ resolved
@@ -164,7 +164,6 @@
     }
 
 
-<<<<<<< HEAD
 def generate_options(function: Callable, description: str = "No description.") -> list:
     """
     Generates a list of options from the type hints of a command.
@@ -219,8 +218,6 @@
     return auto_convert
 
 
-=======
->>>>>>> ad3f82d5
 def create_choice(value: str, name: str):
     """
     Creates choices used for creating command option.
